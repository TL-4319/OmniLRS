--- conflicted
+++ resolved
@@ -8,68 +8,7 @@
 
 Prior to running the simulation, setup the environment of a new terminal by:
 
-<<<<<<< HEAD
-=======
 
-|  <div style="width:70px">Name</div>  |  <div style="width:230px">Description</div>  | Images            |
-|------------|-------------|---------------------------------|
-| **Lunalab**            |  <div style="width:230px"> Digital-Twin of lunar analog at the University of Luxembourg. This environment also supports terrain deformation as the rover drives on it. </div> | <img src="wiki/media/env_img/lunalab.png" width=520/> |
-| **Lunaryard**            |  <div style="width:230px">A small scale procedually generated lunar environment. If lunar coordinates and a date is provided the position of the earth and sun are computed using ephemerides resulting in realistic lighting. This feature is also available in the large scale environments. This environment also support terrain deformation as the rover drives on it.</div>  | <img src="wiki/media/env_img/lunaryard_husky_ex1.png" width=520/> |
-| **LargeScale**           |  <div style="width:230px">Semi procedural lunar environment. It uses real DEM to reconstuct the coarse terrain, usually 5meters per pixel and then uses procedural generation to augment it to 2.5cm per pixel. The terrain itself can be generated at a even higher resolution to smooth out shadows. This very fine terrain allows to reconstruct fine terrain features increasing the engineering value of the sim. The whole of this is bundled inside Geometry clip maps, allowing to render very large scenes.</div> | <img src="wiki/media/env_img/large_scale.png" width=520/>
-
-> [!NOTE]
-> Please note that this is a partial release. More robots will be made available at a later date. Should you run into a bug, or would like to request a new feature, feel free to open an issue. Want to collaborate, reach out to us!
-
-## OmniLRS in action!
-
-First release:
-
-[![IMAGE ALT TEXT HERE](https://img.youtube.com/vi/PebUZjm0WuA/0.jpg)](https://www.youtube.com/watch?v=PebUZjm0WuA)
-
-Wheel traces:
-
-[![IMAGE ALT TEXT HERE](https://img.youtube.com/vi/TpzD0h-5hv4/0.jpg)](https://www.youtube.com/watch?v=TpzD0h-5hv4)
-
-Large Scale update:
-
-[![IMAGE ALT TEXT HERE](https://img.youtube.com/vi/3m78fO5uXwA/0.jpg)](https://www.youtube.com/watch?v=PebUZjm0WuA3m78fO5uXwA)
-
-
-
-## Installation
-
-In this page we'll walk you through the installation process of our simulation. Since our simulation is built on top of Isaac, you will need an Nvidia GPU to run it.
-
-Hardware requirement:
-- An Nvidia GPU:
-  - with 8+ Gb of VRAM (some scene will work on 4Gb)
-  - RTX Series 2000 or above.
-- A recent 12+ threads CPU.
-- 32Gb of RAM. (for some scene 16Gb is enough)
-- 10+ Gb of free space.
-
-Operating System:
-- Linux distros similar to Ubuntu 20.04 or 22.04.
-
-> [!WARNING]
-> Windows is not supported.
-
-To install the simulation we strongly suggest using [docker](#docker-install). Though the install could also be done using a [native installation](#native-installation).
-
-### Native installation
-
-The first thing that needs to be done before we proceed with the native installation is to install Isaac. We support two version 2023.1.1 and 4.1.0. Though we'd recommend sticking to **2023.1.1** as there are some issues with renderings in 4.1.0. Our dockers currently come in the 2023.1.1 version of Isaac.
-
-> [!TIP]
-> If you're unsure on how to install Isaac sim, look-up the following: [How to install Isaac Sim.](https://docs.omniverse.nvidia.com/isaacsim/latest/installation/install_workstation.html)
-
-To simplify the remainder of the installation process of the framework we provide a script that will automatically download all the assets, as well as install the required dependencies. It will not install Isaac Sim.
-> [!IMPORTANT]
-> Run this command at the root of the repository. 
-
-```bash
-scripts/install_native.sh
->>>>>>> dd9b6840
 ```
 LD_LIBRARY_PATH=$LD_LIBRARY_PATH:/home/lagerworkstation/.local/share/ov/pkg/isaac-sim-2023.1.1/exts/omni.isaac.ros2_bridge/humble/lib
 RMW_IMPLEMENTATION=rmw_fastrtps_cpp
@@ -78,7 +17,7 @@
 To start a sample sim, run the following command:
 
 ```
-~/.local/share/ov/pkg/isaac-sim-2023.1.1/python.sh run.py environment=test_lunaryard_40m mode=ROS2 rendering=ray_tracing mode.bridge_name=humble
+~/.local/share/ov/pkg/isaac-sim-2023.1.1/python.sh run.py environment=largerscale
 ```
 
 When the sim starts, stop the physics simulation and change the collision type to Separating Axis Theorem (SAT) instead of PCM in physics_scene/collision_type.
@@ -87,15 +26,9 @@
 
 To start Isaac sim without the rest of the Lunar functionalities to edit an USD. Set the environment path in a terminal with 
 
-<<<<<<< HEAD
 ```
 LD_LIBRARY_PATH=$LD_LIBRARY_PATH:/home/lagerworkstation/.local/share/ov/pkg/isaac-sim-2023.1.1/exts/omni.isaac.ros2_bridge/humble/lib
 RMW_IMPLEMENTATION=rmw_fastrtps_cpp
-=======
-Once you're all set, use following to build the image:
-```bash
-./omnilrs.docker/build_docker.sh
->>>>>>> dd9b6840
 ```
 
 Then start Isaac sim by
@@ -107,21 +40,6 @@
 ## Teleop
 Teleop supports the Logitech Extreme3D joystick. Once the sim is started, start the teleop node by running the following in a new terminal with ROS2 sourced
 
-<<<<<<< HEAD
-=======
-## Getting started:
-> [!CAUTION]
-> The following assumes you are running ROS2/SpaceROS. While the code has ROS1 compatibility, we do not provide base configs or robots for ROS1.
-
-> [!CAUTION]
-> If you are using native ROS2 please follow the ROS2 installation process in particular [this part](https://docs.omniverse.nvidia.com/isaacsim/latest/installation/install_ros.html#enabling-the-ros-bridge-extension)
-> Make sure Nucleus is running.
-
-> [!IMPORTANT]
->If you are using docker, first run the container by using:
-```bash
-./omnilrs.docker/run_docker.sh
->>>>>>> dd9b6840
 ```
 ros2 launch teleop_twist_joy teleop-launch.py config_filepath:='extreme3d.config.yaml'
 ```
@@ -131,4 +49,24 @@
 ## TO DOs:
 - [ ] Fix jitter in OmniLRSv2
 
-
+## Directory Structure
+```bash
+.
+├── assets
+├── cfg
+│   ├── environment
+│   ├── mode
+│   └── rendering
+├── src
+│   ├── configurations
+│   ├── environments
+│   ├── environments_wrappers
+│   │   ├── ros1
+│   │   ├── ros2
+│   │   └── sdg
+│   ├── labeling
+│   ├── robots
+│   ├── ros
+│   └── terrain_management
+└── WorldBuilders
+```
