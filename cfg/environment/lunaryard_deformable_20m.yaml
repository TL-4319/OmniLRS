--- conflicted
+++ resolved
@@ -293,26 +293,10 @@
   robots_root: "/Robots"
   parameters:
     -
-<<<<<<< HEAD
       robot_name: ex1
-=======
-      robot_name: ex1_usd
->>>>>>> a28227c5
       usd_path: assets/USD_Assets/robots/ex1_camera.usd
       pose:
         position: [5.0, 5.0, 0.5]
         orientation: [1, 0, 0, 0]
       domain_id: 0
-<<<<<<< HEAD
-      target_links: ["left_front_wheel_link", "left_rear_wheel_link", "right_front_wheel_link", "right_rear_wheel_link"]
-    -
-      # robot_name: hero3
-      # usd_path: assets/USD_Assets/robots/hero3.usd
-      # pose:
-      #   position: [15.0, 10.0, 0.5]
-      #   orientation: [0, 0, 0, 1]
-      # domain_id: 0
-      # target_links: ["Leg1_Wheel1_2", "Leg1_Wheel2_2", "Leg2_Wheel1_2", "Leg2_Wheel2_2", "Leg3_Wheel1_2", "Leg3_Wheel2_2"]
-=======
-      target_links: ["left_front_wheel_link", "left_rear_wheel_link", "right_front_wheel_link", "right_rear_wheel_link"]
->>>>>>> a28227c5
+      target_links: ["left_front_wheel_link", "left_rear_wheel_link", "right_front_wheel_link", "right_rear_wheel_link"]